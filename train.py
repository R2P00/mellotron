--- conflicted
+++ resolved
@@ -199,7 +199,6 @@
 
             loss = criterion(y_pred, y)
 
-
             if flags['num_workers']>1:
                 reduced_loss = reduce_tensor(loss.data, flags['num_workers']).item()
             else:
@@ -222,13 +221,7 @@
         model.eval()
         eval_start = time.time()
 
-<<<<<<< HEAD
-            model.zero_grad()
-            x, y = model.to(device).parse_batch(batch)
-            y_pred = model(x)
-=======
         with torch.no_grad():
->>>>>>> e853e3a0
 
             para_train_loader = pl.ParallelLoader(val_loader, [device]).per_device_loader(device)
             for i, batch in enumerate(para_train_loader):
@@ -244,167 +237,8 @@
 
                 val_loss += reduced_val_loss
 
-<<<<<<< HEAD
-            if flags['hparams'].fp16_run:
-                grad_norm = torch.nn.utils.clip_grad_norm_(
-                    amp.master_params(optimizer), flags['hparams'].grad_clip_thresh)
-                is_overflow = math.isnan(grad_norm)
-            else:
-                grad_norm = torch.nn.utils.clip_grad_norm_(
-                    model.parameters(), flags['hparams'].grad_clip_thresh)
-
-            xm.optimizer_step(optimizer, barrier=True)
-            # optimizer.step()
-
-            if not is_overflow and flags['rank'] == 0:
-                duration = time.perf_counter() - start
-                print("Train loss {} {:.6f} Grad Norm {:.6f} {:.2f}s/it".format(
-                    iteration, reduced_loss, grad_norm, duration))
-                logger.log_training(
-                    reduced_loss, grad_norm, learning_rate, duration, iteration)
-
-            if not is_overflow and (iteration % flags['hparams'].iters_per_checkpoint == 0):
-                validate(model, criterion, valset, iteration,
-                        flags['hparams'].batch_size, flags['n_gpus'], collate_fn, logger,
-                        flags['hparams'].distributed_run, flags['rank'])
-                if flags['rank'] == 0:
-<<<<<<< HEAD
-                    checkpoint_path = os.path.join(
-                        flags['output_directory'], "checkpoint_{}".format(iteration))
-                    save_checkpoint(model, optimizer, learning_rate, iteration,
-                                    checkpoint_path)
-=======
-                    checkpoint_path = os.path.join(flags['output_directory'], "checkpoint_{}".format(iteration))
-                    save_checkpoint(model, optimizer, learning_rate, iteration, checkpoint_path)
-
-            iteration += 1
-
-        elapsed_eval_time = time.time() - eval_start
-        print("Process", index, "finished evaluation. Evaluation time was:", elapsed_eval_time)
-
-
-def train(output_directory, log_directory, checkpoint_path, warm_start, n_gpus,
-          rank, group_name, hparams):
-    """Training and validation logging results to tensorboard and stdout
-
-    Params
-    ------
-    output_directory (string): directory to save checkpoints
-    log_directory (string) directory to save tensorboard logs
-    checkpoint_path(string): checkpoint path
-    n_gpus (int): number of gpus
-    rank (int): rank of current gpu
-    hparams (object): comma separated list of "name=value" pairs.
-    """
-    if hparams.distributed_run:
-        init_distributed(hparams, n_gpus, rank, group_name)
-
-    torch.manual_seed(hparams.seed)
-    torch.cuda.manual_seed(hparams.seed)
-
-    model = load_model(hparams)
-
-    ####mcm
-    model = model.to(device)
-
-    learning_rate = hparams.learning_rate
-    optimizer = torch.optim.Adam(model.parameters(), lr=learning_rate,
-                                 weight_decay=hparams.weight_decay)
-
-    if hparams.fp16_run:
-        from apex import amp
-        model, optimizer = amp.initialize(
-            model, optimizer, opt_level='O2')
-
-    if hparams.distributed_run:
-        model = apply_gradient_allreduce(model)
-
-    criterion = Tacotron2Loss()
-
-    logger = prepare_directories_and_logger(
-        output_directory, log_directory, rank)
-
-    train_loader, valset, collate_fn, train_sampler = prepare_dataloaders(hparams)
-
-    # Load checkpoint if one exists
-    iteration = 0
-    epoch_offset = 0
-    if checkpoint_path is not None:
-        if warm_start:
-            model = warm_start_model(
-                checkpoint_path, model, hparams.ignore_layers)
-        else:
-            model, optimizer, _learning_rate, iteration = load_checkpoint(
-                checkpoint_path, model, optimizer)
-            if hparams.use_saved_learning_rate:
-                learning_rate = _learning_rate
-            iteration += 1  # next iteration is iteration + 1
-            epoch_offset = max(0, int(iteration / len(train_loader)))
-
-    model.train()
-    is_overflow = False
-    # ================ MAIN TRAINNIG LOOP! ===================
-    for epoch in range(epoch_offset, hparams.epochs):
-        print("Epoch: {}".format(epoch))
-        if train_sampler is not None:
-            train_sampler.set_epoch(epoch)
-        for i, batch in enumerate(train_loader):
-            start = time.perf_counter()
-            if iteration > 0 and iteration % hparams.learning_rate_anneal == 0:
-                learning_rate = max(
-                    hparams.learning_rate_min, learning_rate * 0.5)
-                for param_group in optimizer.param_groups:
-                    param_group['lr'] = learning_rate
-
-            ### mcm
-            batch = batch.to(device)
-
-            model.zero_grad()
-            x, y = model.parse_batch(batch)
-            y_pred = model(x)
-
-            loss = criterion(y_pred, y)
-            if hparams.distributed_run:
-                reduced_loss = reduce_tensor(loss.data, n_gpus).item()
-            else:
-                reduced_loss = loss.item()
-
-            if hparams.fp16_run:
-                with amp.scale_loss(loss, optimizer) as scaled_loss:
-                    scaled_loss.backward()
-            else:
-                loss.backward()
-
-            if hparams.fp16_run:
-                grad_norm = torch.nn.utils.clip_grad_norm_(
-                    amp.master_params(optimizer), hparams.grad_clip_thresh)
-                is_overflow = math.isnan(grad_norm)
-            else:
-                grad_norm = torch.nn.utils.clip_grad_norm_(
-                    model.parameters(), hparams.grad_clip_thresh)
-
-            optimizer.step()
-
-            if not is_overflow and rank == 0:
-                duration = time.perf_counter() - start
-                print("Train loss {} {:.6f} Grad Norm {:.6f} {:.2f}s/it".format(
-                    iteration, reduced_loss, grad_norm, duration))
-                logger.log_training(
-                    reduced_loss, grad_norm, learning_rate, duration, iteration)
-
-            if not is_overflow and (iteration % hparams.iters_per_checkpoint == 0):
-                validate(model, criterion, valset, iteration,
-                        hparams.batch_size, n_gpus, collate_fn, logger,
-                        hparams.distributed_run, rank)
-                if rank == 0:
-                    checkpoint_path = os.path.join(output_directory, "checkpoint_{}".format(iteration))
-                    save_checkpoint(model, optimizer, learning_rate, iteration, checkpoint_path)
->>>>>>> parent of 32674af... change from gpu to tpu
-=======
             val_loss = val_loss / (i + 1)
->>>>>>> e853e3a0
-
-            iteration += 1
+
 
     elapsed_eval_time = time.time() - eval_start
     print("Process", index, "finished evaluation. Evaluation time was:", elapsed_eval_time)
