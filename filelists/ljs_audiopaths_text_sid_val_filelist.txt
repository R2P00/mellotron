<<<<<<< HEAD
|file|text|speak_id
|file|text|speak_id
0.0|/sound/mellotron/LJSpeech-1.1/wavs/LJ045-0227.wav|and suggests the possibility, as did his note to his wife just prior to the attempt on General Walker, that he did not expect to escape at all.|0
1.0|/sound/mellotron/LJSpeech-1.1/wavs/LJ043-0073.wav|On October nine, nineteen sixty-two he went to the Dallas office of the Texas Employment Commission|0
2.0|/sound/mellotron/LJSpeech-1.1/wavs/LJ021-0054.wav|that the way to wealth is through work.|0
3.0|/sound/mellotron/LJSpeech-1.1/wavs/LJ036-0134.wav|"I asked him where he wanted to go. And he said, ""five hundred North Beckley. Well, I started up,"|0
4.0|/sound/mellotron/LJSpeech-1.1/wavs/LJ045-0069.wav|Katherine Ford, with whom Marina Oswald stayed during her separation from her husband in November of nineteen sixty-two,|0
5.0|/sound/mellotron/LJSpeech-1.1/wavs/LJ006-0134.wav|The governor himself admitted that a prisoner of weak intellect who had been severely beaten and much injured by a wardsman did not dare complain|0
6.0|/sound/mellotron/LJSpeech-1.1/wavs/LJ047-0168.wav|and that he had given as his address Mrs. Paine's residence in Irving.|0
7.0|/sound/mellotron/LJSpeech-1.1/wavs/LJ035-0136.wav|Lovelady and Shelley moved out into the street.|0
8.0|/sound/mellotron/LJSpeech-1.1/wavs/LJ028-0219.wav|All the people of Babylon prostrated themselves before him, and, kissing his feet, rejoiced in his sovereignty, while happiness shone on their faces.|0
9.0|/sound/mellotron/LJSpeech-1.1/wavs/LJ032-0108.wav|"Oswald listed a ""Sgt. Robert Hidell"" as a reference on one job application and ""George Hidell"" as a reference on another."|0
10.0|/sound/mellotron/LJSpeech-1.1/wavs/LJ009-0015.wav|I will quote an extract from the reverend gentleman's own journal.|0
11.0|/sound/mellotron/LJSpeech-1.1/wavs/LJ036-0154.wav|The walk from Beckley and Neely to ten twenty-six North Beckley was timed by Commission counsel at five minutes and forty-five seconds.|0
12.0|/sound/mellotron/LJSpeech-1.1/wavs/LJ048-0055.wav|a more alert and carefully considered treatment of the Oswald case by the Bureau might have brought about such a referral.|0
13.0|/sound/mellotron/LJSpeech-1.1/wavs/LJ013-0063.wav|The other, remaining unclaimed for ten years, was transferred at the end of that time to the commissioners for the reduction of the National Debt.|0
14.0|/sound/mellotron/LJSpeech-1.1/wavs/LJ033-0207.wav|In light of the other evidence linking Lee Harvey Oswald, the blanket, and the rifle to the paper bag found on the sixth floor,|0
15.0|/sound/mellotron/LJSpeech-1.1/wavs/LJ037-0025.wav|Benavides saw a man standing at the right side of the parked police car. He then heard three shots and saw the policeman fall to the ground.|0
16.0|/sound/mellotron/LJSpeech-1.1/wavs/LJ019-0320.wav|was the boon to which willing industry extending over a long period established a certain claim.|0
17.0|/sound/mellotron/LJSpeech-1.1/wavs/LJ041-0095.wav|Oswald read a good deal, said Powers, but, quote, he would never be reading any of the shoot-em-up westerns or anything like that.|0
18.0|/sound/mellotron/LJSpeech-1.1/wavs/LJ016-0048.wav|a distance of eight or nine feet.|0
19.0|/sound/mellotron/LJSpeech-1.1/wavs/LJ027-0026.wav|lead to a preview of certain principles of adaptation, necessary for their interpretation.|0
20.0|/sound/mellotron/LJSpeech-1.1/wavs/LJ024-0127.wav|You who know me can have no fear that I would tolerate the destruction by any branch of government of any part of our heritage of freedom.|0
21.0|/sound/mellotron/LJSpeech-1.1/wavs/LJ002-0241.wav|The court of the Marshalsea was instituted by Charles the first in the sixth year of his reign,|0
22.0|/sound/mellotron/LJSpeech-1.1/wavs/LJ002-0314.wav|was after eighteen oh seven, through the exertions of the keeper of the jail, spent in the purchase of necessaries.|0
23.0|/sound/mellotron/LJSpeech-1.1/wavs/LJ004-0221.wav|The food was properly prepared in the prison kitchen.|0
24.0|/sound/mellotron/LJSpeech-1.1/wavs/LJ024-0065.wav|Such a succession of appointments should have provided a Court well-balanced as to age.|0
25.0|/sound/mellotron/LJSpeech-1.1/wavs/LJ003-0030.wav|These subordinate chiefs were also rewarded out of the scanty prison rations.|0
26.0|/sound/mellotron/LJSpeech-1.1/wavs/LJ042-0075.wav|testified that Oswald was extremely sure of himself and seemed, quote, to know what his mission was.|0
27.0|/sound/mellotron/LJSpeech-1.1/wavs/LJ018-0059.wav|He saw Mr. Briggs' watch-chain, and followed him instantly into the carriage, determined to have it at all costs.|0
28.0|/sound/mellotron/LJSpeech-1.1/wavs/LJ015-0002.wav|The course of the swindlers was by no means smooth, but it was not till eighteen fifty-four that suspicion arose that anything was wrong.|0
29.0|/sound/mellotron/LJSpeech-1.1/wavs/LJ049-0177.wav|and Robert I. Bouck, who was in charge of the Protective Research Section of the Secret Service, believed that the accumulation of the facts known to the FBI|0
30.0|/sound/mellotron/LJSpeech-1.1/wavs/LJ044-0028.wav|She testified that he threatened to beat her if she did not do so. The chapter had never been chartered by the national FPCC organization.|0
31.0|/sound/mellotron/LJSpeech-1.1/wavs/LJ022-0185.wav|The answer to this demand was the Federal Reserve System.|0
32.0|/sound/mellotron/LJSpeech-1.1/wavs/LJ010-0303.wav|According to Fauntleroy's own case, he found at once that the firm was heavily involved,|0
33.0|/sound/mellotron/LJSpeech-1.1/wavs/LJ030-0236.wav|I quickly observed unnatural movement of crowds, like ducking or scattering, and quick movements in the Presidential follow-up car.|0
34.0|/sound/mellotron/LJSpeech-1.1/wavs/LJ018-0204.wav|Where it had lain was a yawning gulf or trap sufficient to do for the whole body of police engaged in the capture.|0
35.0|/sound/mellotron/LJSpeech-1.1/wavs/LJ024-0058.wav|or make independent on upon the desire or prejudice of any individual justice?|0
36.0|/sound/mellotron/LJSpeech-1.1/wavs/LJ023-0130.wav|was to infuse new blood into all our courts.|0
37.0|/sound/mellotron/LJSpeech-1.1/wavs/LJ001-0101.wav|It is discouraging to note that the improvement of the last fifty years is almost wholly confined to Great Britain.|0
38.0|/sound/mellotron/LJSpeech-1.1/wavs/LJ020-0061.wav|Break the rolls apart from one another and eat warm. They are also good cold, and if the directions be followed implicitly, very good always.|0
39.0|/sound/mellotron/LJSpeech-1.1/wavs/LJ005-0118.wav|In many others there were no infirmaries, no places set apart for the confinement of prisoners afflicted with dangerous and infectious disorders.|0
40.0|/sound/mellotron/LJSpeech-1.1/wavs/LJ047-0072.wav|stating that he had distributed its pamphlets on the streets of Dallas. This information did not reach Agent Hosty in Dallas until June.|0
41.0|/sound/mellotron/LJSpeech-1.1/wavs/LJ050-0156.wav|this money would be used to compensate consultants, to lease standard equipment or to purchase specially designed pilot equipment.|0
42.0|/sound/mellotron/LJSpeech-1.1/wavs/LJ018-0040.wav|His trial followed at the next sessions of the Central Criminal Court, and ended in his conviction.|0
43.0|/sound/mellotron/LJSpeech-1.1/wavs/LJ030-0123.wav|Special Agent Glen A. Bennett once left his place inside the follow-up car to help keep the crowd away from the President's car.|0
44.0|/sound/mellotron/LJSpeech-1.1/wavs/LJ018-0336.wav|Webster's devices for disposing of the body of her victim will call to mind those of Theodore Gardelle,|0
45.0|/sound/mellotron/LJSpeech-1.1/wavs/LJ028-0299.wav|"Had I told thee, rejoined the other, ""what I was bent on doing, thou wouldst not have suffered it;"|0
46.0|/sound/mellotron/LJSpeech-1.1/wavs/LJ040-0013.wav|Oswald's complete state of mind and character are now outside of the power of man to know.|0
47.0|/sound/mellotron/LJSpeech-1.1/wavs/LJ013-0120.wav|whom he had shown over the plate closet.|0
48.0|/sound/mellotron/LJSpeech-1.1/wavs/LJ018-0247.wav|William Roupell himself was brought as a principal witness to clench the case by a confession altogether against himself.|0
49.0|/sound/mellotron/LJSpeech-1.1/wavs/LJ015-0106.wav|A reward was forthwith offered for Robson's apprehension.|0
50.0|/sound/mellotron/LJSpeech-1.1/wavs/LJ030-0050.wav|The Presidential limousine.|0
51.0|/sound/mellotron/LJSpeech-1.1/wavs/LJ031-0020.wav|two rooms were prepared.|0
52.0|/sound/mellotron/LJSpeech-1.1/wavs/LJ008-0281.wav|They found at Newgate, under disgraceful conditions as already described,|0
53.0|/sound/mellotron/LJSpeech-1.1/wavs/LJ002-0048.wav|two. The female debtors' side consisted of a court-yard forty-nine by sixteen feet,|0
54.0|/sound/mellotron/LJSpeech-1.1/wavs/LJ017-0085.wav|Palmer's plan was to administer poison in quantities insufficient to cause death, but enough to produce illness which would account for death.|0
55.0|/sound/mellotron/LJSpeech-1.1/wavs/LJ045-0111.wav|They asked for Lee Oswald who was not called to the telephone because he was known by the other name.|0
56.0|/sound/mellotron/LJSpeech-1.1/wavs/LJ027-0144.wav|Now, it must be obvious|0
57.0|/sound/mellotron/LJSpeech-1.1/wavs/LJ040-0066.wav|It had its effect on Lee's mother, Marguerite, his brother Robert, who had been born in nineteen thirty-four,|0
=======
/sound//mellotron/LJSpeech-1.1/wavs/LJ045-0227.wav|and suggests the possibility, as did his note to his wife just prior to the attempt on General Walker, that he did not expect to escape at all.|0
/sound//mellotron/LJSpeech-1.1/wavs/LJ043-0073.wav|On October nine, nineteen sixty-two he went to the Dallas office of the Texas Employment Commission|0
/sound//mellotron/LJSpeech-1.1/wavs/LJ021-0054.wav|that the way to wealth is through work.|0
/sound//mellotron/LJSpeech-1.1/wavs/LJ036-0134.wav|I asked him where he wanted to go. And he said, "five hundred North Beckley. Well, I started up,|0
/sound//mellotron/LJSpeech-1.1/wavs/LJ045-0069.wav|Katherine Ford, with whom Marina Oswald stayed during her separation from her husband in November of nineteen sixty-two,|0
/sound//mellotron/LJSpeech-1.1/wavs/LJ006-0134.wav|The governor himself admitted that a prisoner of weak intellect who had been severely beaten and much injured by a wardsman did not dare complain|0
/sound//mellotron/LJSpeech-1.1/wavs/LJ047-0168.wav|and that he had given as his address Mrs. Paine's residence in Irving.|0
/sound//mellotron/LJSpeech-1.1/wavs/LJ035-0136.wav|Lovelady and Shelley moved out into the street.|0
/sound//mellotron/LJSpeech-1.1/wavs/LJ028-0219.wav|All the people of Babylon prostrated themselves before him, and, kissing his feet, rejoiced in his sovereignty, while happiness shone on their faces.|0
/sound//mellotron/LJSpeech-1.1/wavs/LJ032-0108.wav|Oswald listed a "Sgt. Robert Hidell" as a reference on one job application and "George Hidell" as a reference on another.|0
/sound//mellotron/LJSpeech-1.1/wavs/LJ009-0015.wav|I will quote an extract from the reverend gentleman's own journal.|0
/sound//mellotron/LJSpeech-1.1/wavs/LJ036-0154.wav|The walk from Beckley and Neely to ten twenty-six North Beckley was timed by Commission counsel at five minutes and forty-five seconds.|0
/sound//mellotron/LJSpeech-1.1/wavs/LJ048-0055.wav|a more alert and carefully considered treatment of the Oswald case by the Bureau might have brought about such a referral.|0
/sound//mellotron/LJSpeech-1.1/wavs/LJ013-0063.wav|The other, remaining unclaimed for ten years, was transferred at the end of that time to the commissioners for the reduction of the National Debt.|0
/sound//mellotron/LJSpeech-1.1/wavs/LJ033-0207.wav|In light of the other evidence linking Lee Harvey Oswald, the blanket, and the rifle to the paper bag found on the sixth floor,|0
/sound//mellotron/LJSpeech-1.1/wavs/LJ037-0025.wav|Benavides saw a man standing at the right side of the parked police car. He then heard three shots and saw the policeman fall to the ground.|0
/sound//mellotron/LJSpeech-1.1/wavs/LJ019-0320.wav|was the boon to which willing industry extending over a long period established a certain claim.|0
/sound//mellotron/LJSpeech-1.1/wavs/LJ041-0095.wav|Oswald read a good deal, said Powers, but, quote, he would never be reading any of the shoot-em-up westerns or anything like that.|0
/sound//mellotron/LJSpeech-1.1/wavs/LJ016-0048.wav|a distance of eight or nine feet.|0
/sound//mellotron/LJSpeech-1.1/wavs/LJ027-0026.wav|lead to a preview of certain principles of adaptation, necessary for their interpretation.|0
/sound//mellotron/LJSpeech-1.1/wavs/LJ024-0127.wav|You who know me can have no fear that I would tolerate the destruction by any branch of government of any part of our heritage of freedom.|0
/sound//mellotron/LJSpeech-1.1/wavs/LJ002-0241.wav|The court of the Marshalsea was instituted by Charles the first in the sixth year of his reign,|0
/sound//mellotron/LJSpeech-1.1/wavs/LJ002-0314.wav|was after eighteen oh seven, through the exertions of the keeper of the jail, spent in the purchase of necessaries.|0
/sound//mellotron/LJSpeech-1.1/wavs/LJ004-0221.wav|The food was properly prepared in the prison kitchen.|0
/sound//mellotron/LJSpeech-1.1/wavs/LJ024-0065.wav|Such a succession of appointments should have provided a Court well-balanced as to age.|0
/sound//mellotron/LJSpeech-1.1/wavs/LJ003-0030.wav|These subordinate chiefs were also rewarded out of the scanty prison rations.|0
/sound//mellotron/LJSpeech-1.1/wavs/LJ042-0075.wav|testified that Oswald was extremely sure of himself and seemed, quote, to know what his mission was.|0
/sound//mellotron/LJSpeech-1.1/wavs/LJ018-0059.wav|He saw Mr. Briggs' watch-chain, and followed him instantly into the carriage, determined to have it at all costs.|0
/sound//mellotron/LJSpeech-1.1/wavs/LJ015-0002.wav|The course of the swindlers was by no means smooth, but it was not till eighteen fifty-four that suspicion arose that anything was wrong.|0
/sound//mellotron/LJSpeech-1.1/wavs/LJ049-0177.wav|and Robert I. Bouck, who was in charge of the Protective Research Section of the Secret Service, believed that the accumulation of the facts known to the FBI|0
/sound//mellotron/LJSpeech-1.1/wavs/LJ044-0028.wav|She testified that he threatened to beat her if she did not do so. The chapter had never been chartered by the national FPCC organization.|0
/sound//mellotron/LJSpeech-1.1/wavs/LJ022-0185.wav|The answer to this demand was the Federal Reserve System.|0
/sound//mellotron/LJSpeech-1.1/wavs/LJ010-0303.wav|According to Fauntleroy's own case, he found at once that the firm was heavily involved,|0
/sound//mellotron/LJSpeech-1.1/wavs/LJ030-0236.wav|I quickly observed unnatural movement of crowds, like ducking or scattering, and quick movements in the Presidential follow-up car.|0
/sound//mellotron/LJSpeech-1.1/wavs/LJ018-0204.wav|Where it had lain was a yawning gulf or trap sufficient to do for the whole body of police engaged in the capture.|0
/sound//mellotron/LJSpeech-1.1/wavs/LJ024-0058.wav|or make independent on upon the desire or prejudice of any individual justice?|0
/sound//mellotron/LJSpeech-1.1/wavs/LJ023-0130.wav|was to infuse new blood into all our courts.|0
/sound//mellotron/LJSpeech-1.1/wavs/LJ001-0101.wav|It is discouraging to note that the improvement of the last fifty years is almost wholly confined to Great Britain.|0
/sound//mellotron/LJSpeech-1.1/wavs/LJ020-0061.wav|Break the rolls apart from one another and eat warm. They are also good cold, and if the directions be followed implicitly, very good always.|0
/sound//mellotron/LJSpeech-1.1/wavs/LJ005-0118.wav|In many others there were no infirmaries, no places set apart for the confinement of prisoners afflicted with dangerous and infectious disorders.|0
/sound//mellotron/LJSpeech-1.1/wavs/LJ047-0072.wav|stating that he had distributed its pamphlets on the streets of Dallas. This information did not reach Agent Hosty in Dallas until June.|0
/sound//mellotron/LJSpeech-1.1/wavs/LJ050-0156.wav|this money would be used to compensate consultants, to lease standard equipment or to purchase specially designed pilot equipment.|0
/sound//mellotron/LJSpeech-1.1/wavs/LJ018-0040.wav|His trial followed at the next sessions of the Central Criminal Court, and ended in his conviction.|0
/sound//mellotron/LJSpeech-1.1/wavs/LJ030-0123.wav|Special Agent Glen A. Bennett once left his place inside the follow-up car to help keep the crowd away from the President's car.|0
/sound//mellotron/LJSpeech-1.1/wavs/LJ018-0336.wav|Webster's devices for disposing of the body of her victim will call to mind those of Theodore Gardelle,|0
/sound//mellotron/LJSpeech-1.1/wavs/LJ028-0299.wav|"Had I told thee," rejoined the other, "what I was bent on doing, thou wouldst not have suffered it;|0
/sound//mellotron/LJSpeech-1.1/wavs/LJ040-0013.wav|Oswald's complete state of mind and character are now outside of the power of man to know.|0
/sound//mellotron/LJSpeech-1.1/wavs/LJ013-0120.wav|whom he had shown over the plate closet.|0
/sound//mellotron/LJSpeech-1.1/wavs/LJ018-0247.wav|William Roupell himself was brought as a principal witness to clench the case by a confession altogether against himself.|0
/sound//mellotron/LJSpeech-1.1/wavs/LJ015-0106.wav|A reward was forthwith offered for Robson's apprehension.|0
/sound//mellotron/LJSpeech-1.1/wavs/LJ030-0050.wav|The Presidential limousine.|0
/sound//mellotron/LJSpeech-1.1/wavs/LJ031-0020.wav|two rooms were prepared.|0
/sound//mellotron/LJSpeech-1.1/wavs/LJ008-0281.wav|They found at Newgate, under disgraceful conditions as already described,|0
/sound//mellotron/LJSpeech-1.1/wavs/LJ002-0048.wav|two. The female debtors' side consisted of a court-yard forty-nine by sixteen feet,|0
/sound//mellotron/LJSpeech-1.1/wavs/LJ017-0085.wav|Palmer's plan was to administer poison in quantities insufficient to cause death, but enough to produce illness which would account for death.|0
/sound//mellotron/LJSpeech-1.1/wavs/LJ045-0111.wav|They asked for Lee Oswald who was not called to the telephone because he was known by the other name.|0
/sound//mellotron/LJSpeech-1.1/wavs/LJ027-0144.wav|Now, it must be obvious|0
/sound//mellotron/LJSpeech-1.1/wavs/LJ040-0066.wav|It had its effect on Lee's mother, Marguerite, his brother Robert, who had been born in nineteen thirty-four,|0
>>>>>>> 4a07e6f6
<|MERGE_RESOLUTION|>--- conflicted
+++ resolved
@@ -1,121 +1,58 @@
-<<<<<<< HEAD
-|file|text|speak_id
-|file|text|speak_id
-0.0|/sound/mellotron/LJSpeech-1.1/wavs/LJ045-0227.wav|and suggests the possibility, as did his note to his wife just prior to the attempt on General Walker, that he did not expect to escape at all.|0
-1.0|/sound/mellotron/LJSpeech-1.1/wavs/LJ043-0073.wav|On October nine, nineteen sixty-two he went to the Dallas office of the Texas Employment Commission|0
-2.0|/sound/mellotron/LJSpeech-1.1/wavs/LJ021-0054.wav|that the way to wealth is through work.|0
-3.0|/sound/mellotron/LJSpeech-1.1/wavs/LJ036-0134.wav|"I asked him where he wanted to go. And he said, ""five hundred North Beckley. Well, I started up,"|0
-4.0|/sound/mellotron/LJSpeech-1.1/wavs/LJ045-0069.wav|Katherine Ford, with whom Marina Oswald stayed during her separation from her husband in November of nineteen sixty-two,|0
-5.0|/sound/mellotron/LJSpeech-1.1/wavs/LJ006-0134.wav|The governor himself admitted that a prisoner of weak intellect who had been severely beaten and much injured by a wardsman did not dare complain|0
-6.0|/sound/mellotron/LJSpeech-1.1/wavs/LJ047-0168.wav|and that he had given as his address Mrs. Paine's residence in Irving.|0
-7.0|/sound/mellotron/LJSpeech-1.1/wavs/LJ035-0136.wav|Lovelady and Shelley moved out into the street.|0
-8.0|/sound/mellotron/LJSpeech-1.1/wavs/LJ028-0219.wav|All the people of Babylon prostrated themselves before him, and, kissing his feet, rejoiced in his sovereignty, while happiness shone on their faces.|0
-9.0|/sound/mellotron/LJSpeech-1.1/wavs/LJ032-0108.wav|"Oswald listed a ""Sgt. Robert Hidell"" as a reference on one job application and ""George Hidell"" as a reference on another."|0
-10.0|/sound/mellotron/LJSpeech-1.1/wavs/LJ009-0015.wav|I will quote an extract from the reverend gentleman's own journal.|0
-11.0|/sound/mellotron/LJSpeech-1.1/wavs/LJ036-0154.wav|The walk from Beckley and Neely to ten twenty-six North Beckley was timed by Commission counsel at five minutes and forty-five seconds.|0
-12.0|/sound/mellotron/LJSpeech-1.1/wavs/LJ048-0055.wav|a more alert and carefully considered treatment of the Oswald case by the Bureau might have brought about such a referral.|0
-13.0|/sound/mellotron/LJSpeech-1.1/wavs/LJ013-0063.wav|The other, remaining unclaimed for ten years, was transferred at the end of that time to the commissioners for the reduction of the National Debt.|0
-14.0|/sound/mellotron/LJSpeech-1.1/wavs/LJ033-0207.wav|In light of the other evidence linking Lee Harvey Oswald, the blanket, and the rifle to the paper bag found on the sixth floor,|0
-15.0|/sound/mellotron/LJSpeech-1.1/wavs/LJ037-0025.wav|Benavides saw a man standing at the right side of the parked police car. He then heard three shots and saw the policeman fall to the ground.|0
-16.0|/sound/mellotron/LJSpeech-1.1/wavs/LJ019-0320.wav|was the boon to which willing industry extending over a long period established a certain claim.|0
-17.0|/sound/mellotron/LJSpeech-1.1/wavs/LJ041-0095.wav|Oswald read a good deal, said Powers, but, quote, he would never be reading any of the shoot-em-up westerns or anything like that.|0
-18.0|/sound/mellotron/LJSpeech-1.1/wavs/LJ016-0048.wav|a distance of eight or nine feet.|0
-19.0|/sound/mellotron/LJSpeech-1.1/wavs/LJ027-0026.wav|lead to a preview of certain principles of adaptation, necessary for their interpretation.|0
-20.0|/sound/mellotron/LJSpeech-1.1/wavs/LJ024-0127.wav|You who know me can have no fear that I would tolerate the destruction by any branch of government of any part of our heritage of freedom.|0
-21.0|/sound/mellotron/LJSpeech-1.1/wavs/LJ002-0241.wav|The court of the Marshalsea was instituted by Charles the first in the sixth year of his reign,|0
-22.0|/sound/mellotron/LJSpeech-1.1/wavs/LJ002-0314.wav|was after eighteen oh seven, through the exertions of the keeper of the jail, spent in the purchase of necessaries.|0
-23.0|/sound/mellotron/LJSpeech-1.1/wavs/LJ004-0221.wav|The food was properly prepared in the prison kitchen.|0
-24.0|/sound/mellotron/LJSpeech-1.1/wavs/LJ024-0065.wav|Such a succession of appointments should have provided a Court well-balanced as to age.|0
-25.0|/sound/mellotron/LJSpeech-1.1/wavs/LJ003-0030.wav|These subordinate chiefs were also rewarded out of the scanty prison rations.|0
-26.0|/sound/mellotron/LJSpeech-1.1/wavs/LJ042-0075.wav|testified that Oswald was extremely sure of himself and seemed, quote, to know what his mission was.|0
-27.0|/sound/mellotron/LJSpeech-1.1/wavs/LJ018-0059.wav|He saw Mr. Briggs' watch-chain, and followed him instantly into the carriage, determined to have it at all costs.|0
-28.0|/sound/mellotron/LJSpeech-1.1/wavs/LJ015-0002.wav|The course of the swindlers was by no means smooth, but it was not till eighteen fifty-four that suspicion arose that anything was wrong.|0
-29.0|/sound/mellotron/LJSpeech-1.1/wavs/LJ049-0177.wav|and Robert I. Bouck, who was in charge of the Protective Research Section of the Secret Service, believed that the accumulation of the facts known to the FBI|0
-30.0|/sound/mellotron/LJSpeech-1.1/wavs/LJ044-0028.wav|She testified that he threatened to beat her if she did not do so. The chapter had never been chartered by the national FPCC organization.|0
-31.0|/sound/mellotron/LJSpeech-1.1/wavs/LJ022-0185.wav|The answer to this demand was the Federal Reserve System.|0
-32.0|/sound/mellotron/LJSpeech-1.1/wavs/LJ010-0303.wav|According to Fauntleroy's own case, he found at once that the firm was heavily involved,|0
-33.0|/sound/mellotron/LJSpeech-1.1/wavs/LJ030-0236.wav|I quickly observed unnatural movement of crowds, like ducking or scattering, and quick movements in the Presidential follow-up car.|0
-34.0|/sound/mellotron/LJSpeech-1.1/wavs/LJ018-0204.wav|Where it had lain was a yawning gulf or trap sufficient to do for the whole body of police engaged in the capture.|0
-35.0|/sound/mellotron/LJSpeech-1.1/wavs/LJ024-0058.wav|or make independent on upon the desire or prejudice of any individual justice?|0
-36.0|/sound/mellotron/LJSpeech-1.1/wavs/LJ023-0130.wav|was to infuse new blood into all our courts.|0
-37.0|/sound/mellotron/LJSpeech-1.1/wavs/LJ001-0101.wav|It is discouraging to note that the improvement of the last fifty years is almost wholly confined to Great Britain.|0
-38.0|/sound/mellotron/LJSpeech-1.1/wavs/LJ020-0061.wav|Break the rolls apart from one another and eat warm. They are also good cold, and if the directions be followed implicitly, very good always.|0
-39.0|/sound/mellotron/LJSpeech-1.1/wavs/LJ005-0118.wav|In many others there were no infirmaries, no places set apart for the confinement of prisoners afflicted with dangerous and infectious disorders.|0
-40.0|/sound/mellotron/LJSpeech-1.1/wavs/LJ047-0072.wav|stating that he had distributed its pamphlets on the streets of Dallas. This information did not reach Agent Hosty in Dallas until June.|0
-41.0|/sound/mellotron/LJSpeech-1.1/wavs/LJ050-0156.wav|this money would be used to compensate consultants, to lease standard equipment or to purchase specially designed pilot equipment.|0
-42.0|/sound/mellotron/LJSpeech-1.1/wavs/LJ018-0040.wav|His trial followed at the next sessions of the Central Criminal Court, and ended in his conviction.|0
-43.0|/sound/mellotron/LJSpeech-1.1/wavs/LJ030-0123.wav|Special Agent Glen A. Bennett once left his place inside the follow-up car to help keep the crowd away from the President's car.|0
-44.0|/sound/mellotron/LJSpeech-1.1/wavs/LJ018-0336.wav|Webster's devices for disposing of the body of her victim will call to mind those of Theodore Gardelle,|0
-45.0|/sound/mellotron/LJSpeech-1.1/wavs/LJ028-0299.wav|"Had I told thee, rejoined the other, ""what I was bent on doing, thou wouldst not have suffered it;"|0
-46.0|/sound/mellotron/LJSpeech-1.1/wavs/LJ040-0013.wav|Oswald's complete state of mind and character are now outside of the power of man to know.|0
-47.0|/sound/mellotron/LJSpeech-1.1/wavs/LJ013-0120.wav|whom he had shown over the plate closet.|0
-48.0|/sound/mellotron/LJSpeech-1.1/wavs/LJ018-0247.wav|William Roupell himself was brought as a principal witness to clench the case by a confession altogether against himself.|0
-49.0|/sound/mellotron/LJSpeech-1.1/wavs/LJ015-0106.wav|A reward was forthwith offered for Robson's apprehension.|0
-50.0|/sound/mellotron/LJSpeech-1.1/wavs/LJ030-0050.wav|The Presidential limousine.|0
-51.0|/sound/mellotron/LJSpeech-1.1/wavs/LJ031-0020.wav|two rooms were prepared.|0
-52.0|/sound/mellotron/LJSpeech-1.1/wavs/LJ008-0281.wav|They found at Newgate, under disgraceful conditions as already described,|0
-53.0|/sound/mellotron/LJSpeech-1.1/wavs/LJ002-0048.wav|two. The female debtors' side consisted of a court-yard forty-nine by sixteen feet,|0
-54.0|/sound/mellotron/LJSpeech-1.1/wavs/LJ017-0085.wav|Palmer's plan was to administer poison in quantities insufficient to cause death, but enough to produce illness which would account for death.|0
-55.0|/sound/mellotron/LJSpeech-1.1/wavs/LJ045-0111.wav|They asked for Lee Oswald who was not called to the telephone because he was known by the other name.|0
-56.0|/sound/mellotron/LJSpeech-1.1/wavs/LJ027-0144.wav|Now, it must be obvious|0
-57.0|/sound/mellotron/LJSpeech-1.1/wavs/LJ040-0066.wav|It had its effect on Lee's mother, Marguerite, his brother Robert, who had been born in nineteen thirty-four,|0
-=======
-/sound//mellotron/LJSpeech-1.1/wavs/LJ045-0227.wav|and suggests the possibility, as did his note to his wife just prior to the attempt on General Walker, that he did not expect to escape at all.|0
-/sound//mellotron/LJSpeech-1.1/wavs/LJ043-0073.wav|On October nine, nineteen sixty-two he went to the Dallas office of the Texas Employment Commission|0
-/sound//mellotron/LJSpeech-1.1/wavs/LJ021-0054.wav|that the way to wealth is through work.|0
-/sound//mellotron/LJSpeech-1.1/wavs/LJ036-0134.wav|I asked him where he wanted to go. And he said, "five hundred North Beckley. Well, I started up,|0
-/sound//mellotron/LJSpeech-1.1/wavs/LJ045-0069.wav|Katherine Ford, with whom Marina Oswald stayed during her separation from her husband in November of nineteen sixty-two,|0
-/sound//mellotron/LJSpeech-1.1/wavs/LJ006-0134.wav|The governor himself admitted that a prisoner of weak intellect who had been severely beaten and much injured by a wardsman did not dare complain|0
-/sound//mellotron/LJSpeech-1.1/wavs/LJ047-0168.wav|and that he had given as his address Mrs. Paine's residence in Irving.|0
-/sound//mellotron/LJSpeech-1.1/wavs/LJ035-0136.wav|Lovelady and Shelley moved out into the street.|0
-/sound//mellotron/LJSpeech-1.1/wavs/LJ028-0219.wav|All the people of Babylon prostrated themselves before him, and, kissing his feet, rejoiced in his sovereignty, while happiness shone on their faces.|0
-/sound//mellotron/LJSpeech-1.1/wavs/LJ032-0108.wav|Oswald listed a "Sgt. Robert Hidell" as a reference on one job application and "George Hidell" as a reference on another.|0
-/sound//mellotron/LJSpeech-1.1/wavs/LJ009-0015.wav|I will quote an extract from the reverend gentleman's own journal.|0
-/sound//mellotron/LJSpeech-1.1/wavs/LJ036-0154.wav|The walk from Beckley and Neely to ten twenty-six North Beckley was timed by Commission counsel at five minutes and forty-five seconds.|0
-/sound//mellotron/LJSpeech-1.1/wavs/LJ048-0055.wav|a more alert and carefully considered treatment of the Oswald case by the Bureau might have brought about such a referral.|0
-/sound//mellotron/LJSpeech-1.1/wavs/LJ013-0063.wav|The other, remaining unclaimed for ten years, was transferred at the end of that time to the commissioners for the reduction of the National Debt.|0
-/sound//mellotron/LJSpeech-1.1/wavs/LJ033-0207.wav|In light of the other evidence linking Lee Harvey Oswald, the blanket, and the rifle to the paper bag found on the sixth floor,|0
-/sound//mellotron/LJSpeech-1.1/wavs/LJ037-0025.wav|Benavides saw a man standing at the right side of the parked police car. He then heard three shots and saw the policeman fall to the ground.|0
-/sound//mellotron/LJSpeech-1.1/wavs/LJ019-0320.wav|was the boon to which willing industry extending over a long period established a certain claim.|0
-/sound//mellotron/LJSpeech-1.1/wavs/LJ041-0095.wav|Oswald read a good deal, said Powers, but, quote, he would never be reading any of the shoot-em-up westerns or anything like that.|0
-/sound//mellotron/LJSpeech-1.1/wavs/LJ016-0048.wav|a distance of eight or nine feet.|0
-/sound//mellotron/LJSpeech-1.1/wavs/LJ027-0026.wav|lead to a preview of certain principles of adaptation, necessary for their interpretation.|0
-/sound//mellotron/LJSpeech-1.1/wavs/LJ024-0127.wav|You who know me can have no fear that I would tolerate the destruction by any branch of government of any part of our heritage of freedom.|0
-/sound//mellotron/LJSpeech-1.1/wavs/LJ002-0241.wav|The court of the Marshalsea was instituted by Charles the first in the sixth year of his reign,|0
-/sound//mellotron/LJSpeech-1.1/wavs/LJ002-0314.wav|was after eighteen oh seven, through the exertions of the keeper of the jail, spent in the purchase of necessaries.|0
-/sound//mellotron/LJSpeech-1.1/wavs/LJ004-0221.wav|The food was properly prepared in the prison kitchen.|0
-/sound//mellotron/LJSpeech-1.1/wavs/LJ024-0065.wav|Such a succession of appointments should have provided a Court well-balanced as to age.|0
-/sound//mellotron/LJSpeech-1.1/wavs/LJ003-0030.wav|These subordinate chiefs were also rewarded out of the scanty prison rations.|0
-/sound//mellotron/LJSpeech-1.1/wavs/LJ042-0075.wav|testified that Oswald was extremely sure of himself and seemed, quote, to know what his mission was.|0
-/sound//mellotron/LJSpeech-1.1/wavs/LJ018-0059.wav|He saw Mr. Briggs' watch-chain, and followed him instantly into the carriage, determined to have it at all costs.|0
-/sound//mellotron/LJSpeech-1.1/wavs/LJ015-0002.wav|The course of the swindlers was by no means smooth, but it was not till eighteen fifty-four that suspicion arose that anything was wrong.|0
-/sound//mellotron/LJSpeech-1.1/wavs/LJ049-0177.wav|and Robert I. Bouck, who was in charge of the Protective Research Section of the Secret Service, believed that the accumulation of the facts known to the FBI|0
-/sound//mellotron/LJSpeech-1.1/wavs/LJ044-0028.wav|She testified that he threatened to beat her if she did not do so. The chapter had never been chartered by the national FPCC organization.|0
-/sound//mellotron/LJSpeech-1.1/wavs/LJ022-0185.wav|The answer to this demand was the Federal Reserve System.|0
-/sound//mellotron/LJSpeech-1.1/wavs/LJ010-0303.wav|According to Fauntleroy's own case, he found at once that the firm was heavily involved,|0
-/sound//mellotron/LJSpeech-1.1/wavs/LJ030-0236.wav|I quickly observed unnatural movement of crowds, like ducking or scattering, and quick movements in the Presidential follow-up car.|0
-/sound//mellotron/LJSpeech-1.1/wavs/LJ018-0204.wav|Where it had lain was a yawning gulf or trap sufficient to do for the whole body of police engaged in the capture.|0
-/sound//mellotron/LJSpeech-1.1/wavs/LJ024-0058.wav|or make independent on upon the desire or prejudice of any individual justice?|0
-/sound//mellotron/LJSpeech-1.1/wavs/LJ023-0130.wav|was to infuse new blood into all our courts.|0
-/sound//mellotron/LJSpeech-1.1/wavs/LJ001-0101.wav|It is discouraging to note that the improvement of the last fifty years is almost wholly confined to Great Britain.|0
-/sound//mellotron/LJSpeech-1.1/wavs/LJ020-0061.wav|Break the rolls apart from one another and eat warm. They are also good cold, and if the directions be followed implicitly, very good always.|0
-/sound//mellotron/LJSpeech-1.1/wavs/LJ005-0118.wav|In many others there were no infirmaries, no places set apart for the confinement of prisoners afflicted with dangerous and infectious disorders.|0
-/sound//mellotron/LJSpeech-1.1/wavs/LJ047-0072.wav|stating that he had distributed its pamphlets on the streets of Dallas. This information did not reach Agent Hosty in Dallas until June.|0
-/sound//mellotron/LJSpeech-1.1/wavs/LJ050-0156.wav|this money would be used to compensate consultants, to lease standard equipment or to purchase specially designed pilot equipment.|0
-/sound//mellotron/LJSpeech-1.1/wavs/LJ018-0040.wav|His trial followed at the next sessions of the Central Criminal Court, and ended in his conviction.|0
-/sound//mellotron/LJSpeech-1.1/wavs/LJ030-0123.wav|Special Agent Glen A. Bennett once left his place inside the follow-up car to help keep the crowd away from the President's car.|0
-/sound//mellotron/LJSpeech-1.1/wavs/LJ018-0336.wav|Webster's devices for disposing of the body of her victim will call to mind those of Theodore Gardelle,|0
-/sound//mellotron/LJSpeech-1.1/wavs/LJ028-0299.wav|"Had I told thee," rejoined the other, "what I was bent on doing, thou wouldst not have suffered it;|0
-/sound//mellotron/LJSpeech-1.1/wavs/LJ040-0013.wav|Oswald's complete state of mind and character are now outside of the power of man to know.|0
-/sound//mellotron/LJSpeech-1.1/wavs/LJ013-0120.wav|whom he had shown over the plate closet.|0
-/sound//mellotron/LJSpeech-1.1/wavs/LJ018-0247.wav|William Roupell himself was brought as a principal witness to clench the case by a confession altogether against himself.|0
-/sound//mellotron/LJSpeech-1.1/wavs/LJ015-0106.wav|A reward was forthwith offered for Robson's apprehension.|0
-/sound//mellotron/LJSpeech-1.1/wavs/LJ030-0050.wav|The Presidential limousine.|0
-/sound//mellotron/LJSpeech-1.1/wavs/LJ031-0020.wav|two rooms were prepared.|0
-/sound//mellotron/LJSpeech-1.1/wavs/LJ008-0281.wav|They found at Newgate, under disgraceful conditions as already described,|0
-/sound//mellotron/LJSpeech-1.1/wavs/LJ002-0048.wav|two. The female debtors' side consisted of a court-yard forty-nine by sixteen feet,|0
-/sound//mellotron/LJSpeech-1.1/wavs/LJ017-0085.wav|Palmer's plan was to administer poison in quantities insufficient to cause death, but enough to produce illness which would account for death.|0
-/sound//mellotron/LJSpeech-1.1/wavs/LJ045-0111.wav|They asked for Lee Oswald who was not called to the telephone because he was known by the other name.|0
-/sound//mellotron/LJSpeech-1.1/wavs/LJ027-0144.wav|Now, it must be obvious|0
-/sound//mellotron/LJSpeech-1.1/wavs/LJ040-0066.wav|It had its effect on Lee's mother, Marguerite, his brother Robert, who had been born in nineteen thirty-four,|0
->>>>>>> 4a07e6f6
+/sound/mellotron/LJSpeech-1.1/wavs/LJ045-0227.wav|and suggests the possibility, as did his note to his wife just prior to the attempt on General Walker, that he did not expect to escape at all.|0
+/sound/mellotron/LJSpeech-1.1/wavs/LJ043-0073.wav|On October nine, nineteen sixty-two he went to the Dallas office of the Texas Employment Commission|0
+/sound/mellotron/LJSpeech-1.1/wavs/LJ021-0054.wav|that the way to wealth is through work.|0
+/sound/mellotron/LJSpeech-1.1/wavs/LJ036-0134.wav|I asked him where he wanted to go. And he said, "five hundred North Beckley. Well, I started up,|0
+/sound/mellotron/LJSpeech-1.1/wavs/LJ045-0069.wav|Katherine Ford, with whom Marina Oswald stayed during her separation from her husband in November of nineteen sixty-two,|0
+/sound/mellotron/LJSpeech-1.1/wavs/LJ006-0134.wav|The governor himself admitted that a prisoner of weak intellect who had been severely beaten and much injured by a wardsman did not dare complain|0
+/sound/mellotron/LJSpeech-1.1/wavs/LJ047-0168.wav|and that he had given as his address Mrs. Paine's residence in Irving.|0
+/sound/mellotron/LJSpeech-1.1/wavs/LJ035-0136.wav|Lovelady and Shelley moved out into the street.|0
+/sound/mellotron/LJSpeech-1.1/wavs/LJ028-0219.wav|All the people of Babylon prostrated themselves before him, and, kissing his feet, rejoiced in his sovereignty, while happiness shone on their faces.|0
+/sound/mellotron/LJSpeech-1.1/wavs/LJ032-0108.wav|Oswald listed a "Sgt. Robert Hidell" as a reference on one job application and "George Hidell" as a reference on another.|0
+/sound/mellotron/LJSpeech-1.1/wavs/LJ009-0015.wav|I will quote an extract from the reverend gentleman's own journal.|0
+/sound/mellotron/LJSpeech-1.1/wavs/LJ036-0154.wav|The walk from Beckley and Neely to ten twenty-six North Beckley was timed by Commission counsel at five minutes and forty-five seconds.|0
+/sound/mellotron/LJSpeech-1.1/wavs/LJ048-0055.wav|a more alert and carefully considered treatment of the Oswald case by the Bureau might have brought about such a referral.|0
+/sound/mellotron/LJSpeech-1.1/wavs/LJ013-0063.wav|The other, remaining unclaimed for ten years, was transferred at the end of that time to the commissioners for the reduction of the National Debt.|0
+/sound/mellotron/LJSpeech-1.1/wavs/LJ033-0207.wav|In light of the other evidence linking Lee Harvey Oswald, the blanket, and the rifle to the paper bag found on the sixth floor,|0
+/sound/mellotron/LJSpeech-1.1/wavs/LJ037-0025.wav|Benavides saw a man standing at the right side of the parked police car. He then heard three shots and saw the policeman fall to the ground.|0
+/sound/mellotron/LJSpeech-1.1/wavs/LJ019-0320.wav|was the boon to which willing industry extending over a long period established a certain claim.|0
+/sound/mellotron/LJSpeech-1.1/wavs/LJ041-0095.wav|Oswald read a good deal, said Powers, but, quote, he would never be reading any of the shoot-em-up westerns or anything like that.|0
+/sound/mellotron/LJSpeech-1.1/wavs/LJ016-0048.wav|a distance of eight or nine feet.|0
+/sound/mellotron/LJSpeech-1.1/wavs/LJ027-0026.wav|lead to a preview of certain principles of adaptation, necessary for their interpretation.|0
+/sound/mellotron/LJSpeech-1.1/wavs/LJ024-0127.wav|You who know me can have no fear that I would tolerate the destruction by any branch of government of any part of our heritage of freedom.|0
+/sound/mellotron/LJSpeech-1.1/wavs/LJ002-0241.wav|The court of the Marshalsea was instituted by Charles the first in the sixth year of his reign,|0
+/sound/mellotron/LJSpeech-1.1/wavs/LJ002-0314.wav|was after eighteen oh seven, through the exertions of the keeper of the jail, spent in the purchase of necessaries.|0
+/sound/mellotron/LJSpeech-1.1/wavs/LJ004-0221.wav|The food was properly prepared in the prison kitchen.|0
+/sound/mellotron/LJSpeech-1.1/wavs/LJ024-0065.wav|Such a succession of appointments should have provided a Court well-balanced as to age.|0
+/sound/mellotron/LJSpeech-1.1/wavs/LJ003-0030.wav|These subordinate chiefs were also rewarded out of the scanty prison rations.|0
+/sound/mellotron/LJSpeech-1.1/wavs/LJ042-0075.wav|testified that Oswald was extremely sure of himself and seemed, quote, to know what his mission was.|0
+/sound/mellotron/LJSpeech-1.1/wavs/LJ018-0059.wav|He saw Mr. Briggs' watch-chain, and followed him instantly into the carriage, determined to have it at all costs.|0
+/sound/mellotron/LJSpeech-1.1/wavs/LJ015-0002.wav|The course of the swindlers was by no means smooth, but it was not till eighteen fifty-four that suspicion arose that anything was wrong.|0
+/sound/mellotron/LJSpeech-1.1/wavs/LJ049-0177.wav|and Robert I. Bouck, who was in charge of the Protective Research Section of the Secret Service, believed that the accumulation of the facts known to the FBI|0
+/sound/mellotron/LJSpeech-1.1/wavs/LJ044-0028.wav|She testified that he threatened to beat her if she did not do so. The chapter had never been chartered by the national FPCC organization.|0
+/sound/mellotron/LJSpeech-1.1/wavs/LJ022-0185.wav|The answer to this demand was the Federal Reserve System.|0
+/sound/mellotron/LJSpeech-1.1/wavs/LJ010-0303.wav|According to Fauntleroy's own case, he found at once that the firm was heavily involved,|0
+/sound/mellotron/LJSpeech-1.1/wavs/LJ030-0236.wav|I quickly observed unnatural movement of crowds, like ducking or scattering, and quick movements in the Presidential follow-up car.|0
+/sound/mellotron/LJSpeech-1.1/wavs/LJ018-0204.wav|Where it had lain was a yawning gulf or trap sufficient to do for the whole body of police engaged in the capture.|0
+/sound/mellotron/LJSpeech-1.1/wavs/LJ024-0058.wav|or make independent on upon the desire or prejudice of any individual justice?|0
+/sound/mellotron/LJSpeech-1.1/wavs/LJ023-0130.wav|was to infuse new blood into all our courts.|0
+/sound/mellotron/LJSpeech-1.1/wavs/LJ001-0101.wav|It is discouraging to note that the improvement of the last fifty years is almost wholly confined to Great Britain.|0
+/sound/mellotron/LJSpeech-1.1/wavs/LJ020-0061.wav|Break the rolls apart from one another and eat warm. They are also good cold, and if the directions be followed implicitly, very good always.|0
+/sound/mellotron/LJSpeech-1.1/wavs/LJ005-0118.wav|In many others there were no infirmaries, no places set apart for the confinement of prisoners afflicted with dangerous and infectious disorders.|0
+/sound/mellotron/LJSpeech-1.1/wavs/LJ047-0072.wav|stating that he had distributed its pamphlets on the streets of Dallas. This information did not reach Agent Hosty in Dallas until June.|0
+/sound/mellotron/LJSpeech-1.1/wavs/LJ050-0156.wav|this money would be used to compensate consultants, to lease standard equipment or to purchase specially designed pilot equipment.|0
+/sound/mellotron/LJSpeech-1.1/wavs/LJ018-0040.wav|His trial followed at the next sessions of the Central Criminal Court, and ended in his conviction.|0
+/sound/mellotron/LJSpeech-1.1/wavs/LJ030-0123.wav|Special Agent Glen A. Bennett once left his place inside the follow-up car to help keep the crowd away from the President's car.|0
+/sound/mellotron/LJSpeech-1.1/wavs/LJ018-0336.wav|Webster's devices for disposing of the body of her victim will call to mind those of Theodore Gardelle,|0
+/sound/mellotron/LJSpeech-1.1/wavs/LJ028-0299.wav|"Had I told thee," rejoined the other, "what I was bent on doing, thou wouldst not have suffered it;|0
+/sound/mellotron/LJSpeech-1.1/wavs/LJ040-0013.wav|Oswald's complete state of mind and character are now outside of the power of man to know.|0
+/sound/mellotron/LJSpeech-1.1/wavs/LJ013-0120.wav|whom he had shown over the plate closet.|0
+/sound/mellotron/LJSpeech-1.1/wavs/LJ018-0247.wav|William Roupell himself was brought as a principal witness to clench the case by a confession altogether against himself.|0
+/sound/mellotron/LJSpeech-1.1/wavs/LJ015-0106.wav|A reward was forthwith offered for Robson's apprehension.|0
+/sound/mellotron/LJSpeech-1.1/wavs/LJ030-0050.wav|The Presidential limousine.|0
+/sound/mellotron/LJSpeech-1.1/wavs/LJ031-0020.wav|two rooms were prepared.|0
+/sound/mellotron/LJSpeech-1.1/wavs/LJ008-0281.wav|They found at Newgate, under disgraceful conditions as already described,|0
+/sound/mellotron/LJSpeech-1.1/wavs/LJ002-0048.wav|two. The female debtors' side consisted of a court-yard forty-nine by sixteen feet,|0
+/sound/mellotron/LJSpeech-1.1/wavs/LJ017-0085.wav|Palmer's plan was to administer poison in quantities insufficient to cause death, but enough to produce illness which would account for death.|0
+/sound/mellotron/LJSpeech-1.1/wavs/LJ045-0111.wav|They asked for Lee Oswald who was not called to the telephone because he was known by the other name.|0
+/sound/mellotron/LJSpeech-1.1/wavs/LJ027-0144.wav|Now, it must be obvious|0
+/sound/mellotron/LJSpeech-1.1/wavs/LJ040-0066.wav|It had its effect on Lee's mother, Marguerite, his brother Robert, who had been born in nineteen thirty-four,|0